<<<<<<< HEAD
import { ReservationForm } from './components/reservation-form';

const highlights = [
  { value: '5 terrains', label: 'scénarisés au cœur de la garrigue' },
  { value: '15 ans', label: 'd’encadrement paintball & gellyball' },
  { value: '24 joueurs', label: 'gérés simultanément par nos arbitres' },
  { value: '20 min', label: 'de Marseille — accès A55 & parking' },
=======
const highlights = [
  { value: '4 hectares', label: 'de terrain boisé et modulable' },
  { value: '12 scénarios', label: 'inspirés des opérations tactiques' },
  { value: '7j/7', label: 'sur réservation pour groupes & entreprises' },
>>>>>>> 9457fc38
];

const features = [
  {
<<<<<<< HEAD
    title: 'Staff certifié & briefing tactique',
    description:
      'Chaque session démarre par un briefing sécurité personnalisé, un échauffement progressif et un arbitre dédié qui anime vos missions.',
    badge: 'Encadrement pro',
  },
  {
    title: 'Équipements premium inclus',
    description:
      'Masques anti-buée, lanceurs dernière génération, combinaisons intégrales et protections de cou sont préparés et désinfectés avant votre arrivée.',
    badge: 'Matériel entretenu',
  },
  {
    title: 'Expériences pour tous',
    description:
      'Paintball classique ou Gellyball à faible impact dès 8 ans, scénarios adaptés aux anniversaires, EVG/EVJF, entreprises et associations.',
    badge: 'Dès 8 ans',
  },
  {
    title: 'Espace chill & traiteur',
    description:
      'Terrasse ombragée, boissons fraîches, jeux en libre accès et possibilité de privatiser un espace repas avec traiteur partenaire.',
    badge: 'Options sur mesure',
=======
    title: 'Encadrement professionnel',
    description:
      'Animateurs diplômés, briefing sécurité personnalisé et suivi de partie pour garantir une expérience intense mais accessible à tous.',
    badge: 'Briefing & coaching inclus',
  },
  {
    title: 'Équipements premium',
    description:
      'Combinaisons, masques anti-buée, gants renforcés et lanceurs dernière génération préparés avant votre arrivée.',
    badge: 'Hygiène & entretien rigoureux',
  },
  {
    title: 'Scénarios immersifs',
    description:
      'Capture de drapeau, escorte de VIP, domination de zone ou battle royale : adaptez chaque partie à votre groupe.',
    badge: 'Adapté débutants & confirmés',
  },
  {
    title: 'Zone chill & restauration',
    description:
      'Espace ombragé avec boissons fraîches, tables pour anniversaires et possibilité de traiteur partenaire sur demande.',
    badge: 'Options sur-mesure',
>>>>>>> 9457fc38
  },
];

const packages = [
  {
<<<<<<< HEAD
    name: 'Découverte',
    price: '20 € / joueur',
    details: ['120 billes incluses', '2 h sur 5 terrains', 'Briefing complet + arbitre'],
    highlight: 'Idéal première partie',
  },
  {
    name: 'Méditerranée',
    price: '25 € / joueur',
    details: ['200 billes incluses', 'Missions tactiques avancées', 'Pause boisson offerte'],
    highlight: 'Best-seller',
  },
  {
    name: 'Punisher',
    price: '35 € / joueur',
    details: ['450 billes incluses', 'Accès nocturne sur devis', 'Options fumigènes & coaching'],
    highlight: 'Équipes expertes',
  },
  {
    name: 'Tout public (dès 8 ans)',
    price: '18 € / joueur',
    details: ['Gellyball à faible impact', '90 min encadrées', 'Matériel léger adapté enfants'],
    highlight: 'Familles & scolaires',
  },
  {
    name: 'Link Ranger',
    price: '18 € / joueur',
    details: ['Parcours immersif thématisé', 'Version Paintball ou Orbeez', 'Briefing sécurité VIP'],
    highlight: 'Expérience signature',
  },
];

const addons = [
  { name: 'Recharge +100 billes', price: '6 €', description: 'Ajoutez 100 billes supplémentaires pour prolonger la mission.' },
  { name: 'Combinaison intégrale tissu', price: '4 €', description: 'Protection optimale pour les sessions intensives.' },
  { name: 'Gants coqués', price: '2,50 €', description: 'Renforcez l’adhérence et la protection de vos mains.' },
  { name: 'Nocturne (>=20h) / pers', price: '4 €', description: 'Illumination scénographique et bande-son sur-mesure.' },
  { name: 'Costume de lapin', price: '25 €', description: 'Incontournable pour les EVG/EVJF et défis fun.' },
=======
    name: 'Escarmouche',
    price: '29€ / joueur',
    details: ['200 billes incluses', 'Session de 2 heures', 'Briefing sécurité + coach', 'Photos souvenir offertes'],
    highlight: 'Idéal découverte',
  },
  {
    name: 'Offensive',
    price: '39€ / joueur',
    details: [
      '350 billes incluses',
      'Session de 3 heures',
      'Accès scénarios exclusifs',
      'Réservations groupes prioritaires',
    ],
    highlight: 'Best-seller',
  },
  {
    name: 'Élite',
    price: '55€ / joueur',
    details: ['500 billes incluses', 'Session illimitée sur la journée', 'Animateur dédié', 'Options fumigènes & props'],
    highlight: 'Team building',
  },
>>>>>>> 9457fc38
];

const schedule = [
  {
<<<<<<< HEAD
    title: 'Matinée adrénaline',
    slots: '09h00 — 12h00',
    description: 'Températures douces, briefing prolongé et missions évolutives pour lancer la journée.',
  },
  {
    title: 'Après-midi dynamique',
    slots: '14h00 — 17h00',
    description: 'Ambiance conviviale, playlists motivantes et rotations rapides entre les terrains.',
  },
  {
    title: 'Nocturne privée',
    slots: 'Sur devis',
    description: 'Lumières LED, fumigènes et scénario exclusif pour team building ou anniversaires adultes.',
=======
    title: 'Sessions matinales',
    slots: '09h00 — 12h00',
    description: 'Parfait pour profiter de la fraîcheur et commencer la journée avec une dose d’adrénaline.',
  },
  {
    title: 'Sessions après-midi',
    slots: '14h00 — 17h00',
    description: 'Ambiance dynamique avec soleil couchant, idéale pour les groupes d’amis et EVJF/EVG.',
  },
  {
    title: 'Nocturnes privées',
    slots: 'Sur devis',
    description: 'Éclairage scénographique, musique et scénarios exclusifs pour vos événements d’entreprise.',
>>>>>>> 9457fc38
  },
];

const testimonials = [
  {
    quote:
<<<<<<< HEAD
      'Organisation millimétrée pour notre séminaire : briefing clair, matériel nickel et staff hyper réactif. Les équipes en redemandent déjà !',
    name: 'Marion P.',
    role: 'Directrice RH — Agence MedCom',
  },
  {
    quote:
      'Un anniversaire d’enfants réussi grâce au Gellyball. L’équipe encadre tout, les parents peuvent profiter de la terrasse ombragée.',
    name: 'Olivier D.',
    role: 'Parent',
  },
  {
    quote:
      'Les nocturnes sont incroyables : lumières, musique et missions en mode infiltration. On reviendra avec tout le club.',
    name: 'Sonia L.',
=======
      'Une équipe au top ! Nous avons organisé un team building pour 35 personnes, tout était millimétré : brief, matériel, scénarios personnalisés… On revient l’année prochaine.',
    name: 'Élodie R.',
    role: 'Responsable RH — TechWave',
  },
  {
    quote:
      'Super organisation pour l’anniversaire de notre fils. Les encadrants ont su mettre les enfants en confiance et l’espace chill permettait aux parents de profiter.',
    name: 'Karim B.',
    role: 'Parent heureux',
  },
  {
    quote:
      'Des sensations incroyables ! Les scénarios sont variés et l’équipe nous laisse personnaliser les parties selon nos envies. Mention spéciale pour les nocturnes.',
    name: 'Maëva G.',
>>>>>>> 9457fc38
    role: 'Capitaine d’équipe amateur',
  },
];

const faqs = [
  {
<<<<<<< HEAD
    question: 'Quel est le nombre minimum de joueurs ?',
    answer:
      'Nous accueillons les groupes à partir de 4 joueurs. Pour privatiser un terrain, comptez 8 joueurs minimum ou un forfait spécifique.',
  },
  {
    question: 'Peut-on mixer paintball et gellyball ?',
    answer:
      'Oui, nous proposons des parcours Link Ranger déclinés en version Paintball ou Orbeez (Gellyball) pour alterner les intensités sur la même demi-journée.',
  },
  {
    question: 'Comment fonctionne le dépôt ?',
    answer:
      'Un acompte en ligne sécurisé est demandé après validation du créneau par notre équipe. Le solde se règle sur place (CB ou espèces).',
  },
  {
    question: 'Y a-t-il des espaces pour se restaurer ?',
    answer:
      'Un espace chill ombragé avec boissons fraîches est inclus. Sur demande, nous pouvons réserver un traiteur partenaire ou mettre à disposition un espace barbecue.',
=======
    question: 'Peut-on jouer si l’on n’a jamais fait de paintball ?',
    answer:
      'Bien sûr ! Chaque session débute par un briefing sécurité complet et des premiers scénarios d’échauffement adaptés aux débutants. Nos animateurs restent présents sur le terrain pour accompagner le groupe.',
  },
  {
    question: 'Quels équipements sont fournis ?',
    answer:
      'Chaque joueur dispose d’un lanceur, d’un masque anti-buée, d’une combinaison, de protections de cou et de gants. Les forfaits incluent un quota de billes et vous pouvez en racheter sur place.',
  },
  {
    question: 'Comment réserver et payer ?',
    answer:
      'Réservez en ligne via notre agenda ou contactez-nous par téléphone. Un acompte sécurisé par carte est demandé pour bloquer le créneau et le solde se règle sur place le jour J.',
  },
  {
    question: 'Y a-t-il un minimum de participants ?',
    answer:
      'Les sessions privées sont possibles dès 8 joueurs. Nous pouvons vous intégrer à un autre groupe pour les petits effectifs, contactez-nous pour connaître les disponibilités.',
>>>>>>> 9457fc38
  },
];

export default function HomePage() {
  return (
    <div className="page">
      <header className="navbar">
        <div className="navbar__inner">
<<<<<<< HEAD
          <span className="navbar__brand">Paintball Méditerranée</span>
=======
          <span className="navbar__brand">PaintballTop</span>
>>>>>>> 9457fc38
          <nav aria-label="Navigation principale">
            <ul className="navbar__links">
              <li>
                <a href="#experience">Expérience</a>
              </li>
              <li>
<<<<<<< HEAD
                <a href="#tarifs">Forfaits</a>
              </li>
              <li>
                <a href="#options">Options</a>
              </li>
              <li>
                <a href="#reservation">Réservation</a>
              </li>
              <li>
                <a href="#plan">Accès</a>
=======
                <a href="#tarifs">Tarifs</a>
              </li>
              <li>
                <a href="#disponibilites">Disponibilités</a>
              </li>
              <li>
                <a href="#temoignages">Avis</a>
              </li>
              <li>
                <a href="#faq">FAQ</a>
>>>>>>> 9457fc38
              </li>
              <li>
                <a href="#contact">Contact</a>
              </li>
            </ul>
          </nav>
          <a className="navbar__cta" href="#reservation">
            Réserver
          </a>
        </div>
      </header>

      <main id="contenu-principal">
        <section className="hero" id="accueil">
          <div className="hero__inner">
            <div className="hero__content">
<<<<<<< HEAD
              <span className="hero__eyebrow">Route des Pins — Marseille</span>
              <h1 className="hero__title">Terrain paintball & gellyball nouvelle génération</h1>
              <p className="hero__description">
                À 20 minutes de Marseille, Paintball Méditerranée vous accueille sur 5 hectares scénarisés entre garrigue et pinède.
                Briefings tactiques, équipements premium et ambiance survoltée sont inclus pour chaque session.
              </p>
              <div className="hero__actions">
                <a className="button-primary" href="#reservation">
                  Ouvrir la réservation
                </a>
                <a className="button-secondary" href="#tarifs">
                  Consulter les forfaits
                </a>
              </div>
            </div>
            <div className="grid" style={{ gap: '1rem', gridTemplateColumns: 'repeat(auto-fit, minmax(160px, 1fr))' }}>
              {highlights.map((item) => (
                <div key={item.label} className="highlight">
                  <strong style={{ fontSize: '1.35rem' }}>{item.value}</strong>
=======
              <span className="hero__eyebrow">Paintball en Méditerranée</span>
              <h1 className="hero__title">
                L’expérience paintball premium pour vos équipes et vos amis
              </h1>
              <p className="hero__description">
                À deux pas de Montpellier, PaintballTop vous accueille sur un terrain de plusieurs hectares, scénarisé et sécurisé,
                pour des sessions intenses du lever du soleil jusqu’aux nocturnes privées.
              </p>
              <div className="hero__actions">
                <a className="button-primary" href="#reservation">
                  Voir les disponibilités
                </a>
                <a className="button-secondary" href="#tarifs">
                  Découvrir nos formules
                </a>
              </div>
            </div>
            <div className="grid" style={{ gap: '1rem', gridTemplateColumns: 'repeat(auto-fit, minmax(180px, 1fr))' }}>
              {highlights.map((item) => (
                <div key={item.label} className="highlight">
                  <strong style={{ fontSize: '1.4rem' }}>{item.value}</strong>
>>>>>>> 9457fc38
                  <p style={{ margin: '0.35rem 0 0', color: 'var(--muted)' }}>{item.label}</p>
                </div>
              ))}
            </div>
          </div>
        </section>

        <section className="section" id="experience">
          <div className="section__inner">
            <div className="section__header">
<<<<<<< HEAD
              <span className="section__eyebrow">Immersion garantie</span>
              <h2 className="section__title">Une équipe dédiée à vos missions outdoor</h2>
              <p className="section__description">
                Du briefing sécurité jusqu’au retour au calme, nos arbitres passionnés orchestrent des scénarios adaptés à votre groupe.
                Nous fournissons l’équipement complet, un espace chill ombragé et des options à la carte pour sublimer votre événement.
=======
              <span className="section__eyebrow">Immersion totale</span>
              <h2 className="section__title">Un terrain pensé pour l’adrénaline et la cohésion</h2>
              <p className="section__description">
                Que vous organisiez un anniversaire, un EVG/EVJF ou un séminaire, nos infrastructures et notre staff s’occupent de tout :
                briefing sécurité, équipement complet, scénarios adaptés et suivi personnalisé.
>>>>>>> 9457fc38
              </p>
            </div>
            <div className="grid features-grid">
              {features.map((feature) => (
                <article key={feature.title} className="feature-card">
                  <span className="feature-card__badge">{feature.badge}</span>
                  <h3>{feature.title}</h3>
                  <p>{feature.description}</p>
                </article>
              ))}
            </div>
          </div>
        </section>

        <section className="section" id="tarifs">
          <div className="section__inner">
            <div className="section__header">
<<<<<<< HEAD
              <span className="section__eyebrow">Forfaits 2 h</span>
              <h2 className="section__title">Choisissez votre scénario</h2>
              <p className="section__description">
                Toutes nos formules incluent le briefing tactique, l’arbitrage professionnel et l’accès à nos 5 terrains thématiques.
                Les billes supplémentaires et options peuvent être ajoutées à tout moment.
=======
              <span className="section__eyebrow">Formules</span>
              <h2 className="section__title">Des packs flexibles pour chaque type de groupe</h2>
              <p className="section__description">
                Sélectionnez la formule qui correspond à votre événement. Toutes incluent l’encadrement, l’équipement complet et
                un quota de billes. Options supplémentaires disponibles sur simple demande.
>>>>>>> 9457fc38
              </p>
            </div>
            <div className="grid pricing-grid">
              {packages.map((pack) => (
                <article key={pack.name} className="pricing-card">
                  <span className="pricing-card__badge">{pack.highlight}</span>
                  <h3>{pack.name}</h3>
                  <p className="pricing-card__price">{pack.price}</p>
                  <ul>
                    {pack.details.map((detail) => (
                      <li key={detail}>{detail}</li>
                    ))}
                  </ul>
                  <a className="button-primary" href="#reservation">
<<<<<<< HEAD
                    Demander ce forfait
=======
                    Réserver cette formule
>>>>>>> 9457fc38
                  </a>
                </article>
              ))}
            </div>
          </div>
        </section>

<<<<<<< HEAD
        <section className="section" id="options">
          <div className="section__inner">
            <div className="section__header">
              <span className="section__eyebrow">Options à la carte</span>
              <h2 className="section__title">Boostez votre expérience</h2>
              <p className="section__description">
                Composez un événement unique : rechargez vos billes, ajoutez un costume fun ou transformez votre session en nocturne scénarisée.
              </p>
            </div>
            <div className="options-grid">
              {addons.map((addon) => (
                <article key={addon.name} className="option-card">
                  <div>
                    <h3>{addon.name}</h3>
                    <p>{addon.description}</p>
                  </div>
                  <span>{addon.price}</span>
                </article>
              ))}
            </div>
          </div>
        </section>

        <section className="section" id="reservation">
          <div className="section__inner">
            <div className="section__header">
              <span className="section__eyebrow">Réserver</span>
              <h2 className="section__title">Bloquez votre créneau en 2 minutes</h2>
              <p className="section__description">
                Remplissez le formulaire ci-dessous : notre équipe confirme la disponibilité sous 24h ouvrées et vous envoie, si nécessaire, le lien d’acompte sécurisé.
              </p>
            </div>
            <ReservationForm />
          </div>
        </section>

        <section className="section" id="disponibilites">
          <div className="section__inner">
            <div className="section__header">
              <span className="section__eyebrow">Créneaux</span>
              <h2 className="section__title">Des sessions adaptées à votre rythme</h2>
              <p className="section__description">
                Nous ouvrons le terrain 7j/7 sur réservation. Les créneaux ci-dessous sont les plus demandés ; contactez-nous pour une privatisation sur-mesure.
=======
        <section className="section" id="disponibilites">
          <div className="section__inner">
            <div className="section__header">
              <span className="section__eyebrow">Planifiez</span>
              <h2 className="section__title">Choisissez votre créneau idéal</h2>
              <p className="section__description">
                Nos sessions se remplissent rapidement les week-ends. Consultez les créneaux ci-dessous et contactez-nous pour
                verrouiller votre réservation. Un conseiller vous guidera dans les 24h.
>>>>>>> 9457fc38
              </p>
            </div>
            <div className="schedule" aria-label="Créneaux disponibles">
              <div className="schedule__grid">
                {schedule.map((item) => (
                  <div key={item.title} className="schedule__card">
                    <strong>{item.title}</strong>
                    <span>{item.slots}</span>
                    <p style={{ margin: 0, color: 'var(--muted)', lineHeight: 1.7 }}>{item.description}</p>
                  </div>
                ))}
              </div>
              <p style={{ margin: 0, color: 'var(--muted)' }}>
<<<<<<< HEAD
                Agenda mis à jour quotidiennement. Prévenez-nous dès que possible pour les nocturnes et les groupes de plus de 20 joueurs.
              </p>
            </div>
          </div>
        </section>

        <section className="section" id="plan">
          <div className="section__inner">
            <div className="section__header">
              <span className="section__eyebrow">Accès</span>
              <h2 className="section__title">Route des Pins — Domaine Chez Paulette</h2>
              <p className="section__description">
                Rejoignez-nous facilement depuis Marseille, Vitrolles ou Marignane. Parking gratuit à 100 m, piste cyclable dédiée et covoiturage encouragé.
              </p>
            </div>
            <div className="map-block">
              <iframe
                title="Localisation de Paintball Méditerranée"
                src="https://maps.google.com/maps?q=43.36,5.347&z=15&output=embed"
                loading="lazy"
                allowFullScreen
              />
              <div className="map-actions">
                <a className="button-primary" href="https://www.google.com/maps/dir/?api=1&destination=43.36,5.347" target="_blank" rel="noopener noreferrer">
                  Itinéraire Google Maps
                </a>
                <a className="button-secondary" href="https://waze.com/ul?ll=43.36,5.347&navigate=yes" target="_blank" rel="noopener noreferrer">
                  Itinéraire Waze
=======
                Agenda mis à jour quotidiennement. Privatisations possibles en dehors de ces créneaux sur simple demande.
              </p>
            </div>
            <div className="cta-banner" id="reservation">
              <div>
                <h2 style={{ margin: '0 0 0.75rem', fontSize: '2rem' }}>Réservez votre session en quelques minutes</h2>
                <p style={{ margin: 0, color: 'var(--muted)', maxWidth: '60ch' }}>
                  Indiquez votre date souhaitée et le nombre de participants : notre équipe confirme votre créneau par mail ou téléphone.
                </p>
              </div>
              <div className="cta-banner__actions">
                <a
                  className="button-primary"
                  href="mailto:contact@paintballtop.fr?subject=R%C3%A9servation%20PaintballTop"
                >
                  Demander un créneau
                </a>
                <a className="button-secondary" href="tel:+33400000000">
                  Nous appeler directement
>>>>>>> 9457fc38
                </a>
              </div>
            </div>
          </div>
        </section>

        <section className="section" id="temoignages">
          <div className="section__inner">
            <div className="section__header">
<<<<<<< HEAD
              <span className="section__eyebrow">Avis</span>
              <h2 className="section__title">Ils recommandent Paintball Méditerranée</h2>
=======
              <span className="section__eyebrow">Ils témoignent</span>
              <h2 className="section__title">Des joueurs conquis par l’expérience PaintballTop</h2>
>>>>>>> 9457fc38
            </div>
            <div className="grid testimonials">
              {testimonials.map((testimonial) => (
                <blockquote key={testimonial.name} className="testimonial">
                  <p className="testimonial__quote">“{testimonial.quote}”</p>
                  <footer className="testimonial__author">
                    <strong>{testimonial.name}</strong>
                    <span>{testimonial.role}</span>
                  </footer>
                </blockquote>
              ))}
            </div>
          </div>
        </section>

        <section className="section" id="faq">
          <div className="section__inner">
            <div className="section__header">
              <span className="section__eyebrow">FAQ</span>
              <h2 className="section__title">Questions fréquentes</h2>
            </div>
            <div className="faq">
              {faqs.map((item) => (
                <article key={item.question} className="faq__item">
                  <h3>{item.question}</h3>
                  <p>{item.answer}</p>
                </article>
              ))}
            </div>
          </div>
        </section>

        <section className="section" id="contact">
          <div className="section__inner">
            <div className="section__header">
<<<<<<< HEAD
              <span className="section__eyebrow">Contact</span>
              <h2 className="section__title">Coordonnées & infos pratiques</h2>
              <p className="section__description">
                Notre équipe est joignable 7j/7 pour préparer votre événement, privatiser un créneau ou organiser un devis sur-mesure.
=======
              <span className="section__eyebrow">Nous rencontrer</span>
              <h2 className="section__title">Contact & accès</h2>
              <p className="section__description">
                Notre terrain est situé à 20 minutes de Montpellier, facilement accessible par l’A709. Parking gratuit, vestiaires et
                douches disponibles sur place.
>>>>>>> 9457fc38
              </p>
            </div>
            <div className="contact-grid">
              <div className="contact-card">
                <h3>Coordonnées</h3>
                <address>
<<<<<<< HEAD
                  <span>Paintball Méditerranée</span>
                  <span>Route des Pins — Domaine Chez Paulette</span>
                  <span>13000 Marseille</span>
                  <a href="tel:+33442000000">+33 4 42 00 00 00</a>
                  <a href="mailto:contact@paintball-med.com">contact@paintball-med.com</a>
                </address>
              </div>
              <div className="contact-card">
                <h3>Horaires</h3>
                <address>
                  <span>Lundi au vendredi : 09h00 — 18h00</span>
                  <span>Samedi : 09h00 — 19h00</span>
                  <span>Dimanche : 10h00 — 17h00 (sur réservation)</span>
                </address>
              </div>
              <div className="contact-card">
                <h3>Réservations & dépôt</h3>
                <p style={{ margin: 0, color: 'var(--muted)', lineHeight: 1.8 }}>
                  Après confirmation, un lien d’acompte sécurisé vous est transmis. Le solde est à régler sur place par carte ou espèces.
                  Besoin d’un devis entreprise ? Envoyez-nous vos contraintes (nombre de joueurs, durée, traiteur) pour une réponse sous 24h.
=======
                  <span>PaintballTop</span>
                  <span>Chemin des Arènes</span>
                  <span>34920 Le Crès</span>
                  <a href="tel:+33400000000">+33 4 00 00 00 00</a>
                  <a href="mailto:contact@paintballtop.fr">contact@paintballtop.fr</a>
                </address>
              </div>
              <div className="contact-card">
                <h3>Horaires d’ouverture</h3>
                <address>
                  <span>Du lundi au dimanche</span>
                  <span>09h00 — 19h00 sur réservation</span>
                  <span>Nocturnes privées sur devis</span>
                </address>
              </div>
              <div className="contact-card">
                <h3>Préparez votre venue</h3>
                <p style={{ margin: 0, color: 'var(--muted)', lineHeight: 1.8 }}>
                  Prévoyez une tenue confortable, des chaussures fermées et une bouteille d’eau. Des vestiaires sont à votre disposition
                  pour vous changer avant et après la session.
>>>>>>> 9457fc38
                </p>
              </div>
            </div>
          </div>
        </section>
      </main>

      <footer className="footer">
        <div className="footer__inner">
          <p>
<<<<<<< HEAD
            © {new Date().getFullYear()} Paintball Méditerranée. Tous droits réservés — Siret fictif 000 000 000 00000 — activités de loisirs sportifs.
          </p>
          <div className="footer__links">
            <a href="#faq">Questions fréquentes</a>
            <a href="mailto:contact@paintball-med.com">Nous écrire</a>
            <a href="#reservation">Réserver</a>
=======
            © {new Date().getFullYear()} PaintballTop. Tous droits réservés. Siret fictif 000 000 000 00000 — activités de loisirs
            sportifs encadrés.
          </p>
          <div className="footer__links">
            <a href="#faq">Questions fréquentes</a>
            <a href="mailto:contact@paintballtop.fr">Nous écrire</a>
            <a href="#tarifs">Nos formules</a>
>>>>>>> 9457fc38
          </div>
        </div>
      </footer>
    </div>
  );
}<|MERGE_RESOLUTION|>--- conflicted
+++ resolved
@@ -1,4 +1,3 @@
-<<<<<<< HEAD
 import { ReservationForm } from './components/reservation-form';
 
 const highlights = [
@@ -6,17 +5,14 @@
   { value: '15 ans', label: 'd’encadrement paintball & gellyball' },
   { value: '24 joueurs', label: 'gérés simultanément par nos arbitres' },
   { value: '20 min', label: 'de Marseille — accès A55 & parking' },
-=======
 const highlights = [
   { value: '4 hectares', label: 'de terrain boisé et modulable' },
   { value: '12 scénarios', label: 'inspirés des opérations tactiques' },
   { value: '7j/7', label: 'sur réservation pour groupes & entreprises' },
->>>>>>> 9457fc38
 ];
 
 const features = [
   {
-<<<<<<< HEAD
     title: 'Staff certifié & briefing tactique',
     description:
       'Chaque session démarre par un briefing sécurité personnalisé, un échauffement progressif et un arbitre dédié qui anime vos missions.',
@@ -39,7 +35,6 @@
     description:
       'Terrasse ombragée, boissons fraîches, jeux en libre accès et possibilité de privatiser un espace repas avec traiteur partenaire.',
     badge: 'Options sur mesure',
-=======
     title: 'Encadrement professionnel',
     description:
       'Animateurs diplômés, briefing sécurité personnalisé et suivi de partie pour garantir une expérience intense mais accessible à tous.',
@@ -62,13 +57,11 @@
     description:
       'Espace ombragé avec boissons fraîches, tables pour anniversaires et possibilité de traiteur partenaire sur demande.',
     badge: 'Options sur-mesure',
->>>>>>> 9457fc38
   },
 ];
 
 const packages = [
   {
-<<<<<<< HEAD
     name: 'Découverte',
     price: '20 € / joueur',
     details: ['120 billes incluses', '2 h sur 5 terrains', 'Briefing complet + arbitre'],
@@ -106,7 +99,6 @@
   { name: 'Gants coqués', price: '2,50 €', description: 'Renforcez l’adhérence et la protection de vos mains.' },
   { name: 'Nocturne (>=20h) / pers', price: '4 €', description: 'Illumination scénographique et bande-son sur-mesure.' },
   { name: 'Costume de lapin', price: '25 €', description: 'Incontournable pour les EVG/EVJF et défis fun.' },
-=======
     name: 'Escarmouche',
     price: '29€ / joueur',
     details: ['200 billes incluses', 'Session de 2 heures', 'Briefing sécurité + coach', 'Photos souvenir offertes'],
@@ -129,12 +121,10 @@
     details: ['500 billes incluses', 'Session illimitée sur la journée', 'Animateur dédié', 'Options fumigènes & props'],
     highlight: 'Team building',
   },
->>>>>>> 9457fc38
 ];
 
 const schedule = [
   {
-<<<<<<< HEAD
     title: 'Matinée adrénaline',
     slots: '09h00 — 12h00',
     description: 'Températures douces, briefing prolongé et missions évolutives pour lancer la journée.',
@@ -148,7 +138,6 @@
     title: 'Nocturne privée',
     slots: 'Sur devis',
     description: 'Lumières LED, fumigènes et scénario exclusif pour team building ou anniversaires adultes.',
-=======
     title: 'Sessions matinales',
     slots: '09h00 — 12h00',
     description: 'Parfait pour profiter de la fraîcheur et commencer la journée avec une dose d’adrénaline.',
@@ -162,14 +151,12 @@
     title: 'Nocturnes privées',
     slots: 'Sur devis',
     description: 'Éclairage scénographique, musique et scénarios exclusifs pour vos événements d’entreprise.',
->>>>>>> 9457fc38
   },
 ];
 
 const testimonials = [
   {
     quote:
-<<<<<<< HEAD
       'Organisation millimétrée pour notre séminaire : briefing clair, matériel nickel et staff hyper réactif. Les équipes en redemandent déjà !',
     name: 'Marion P.',
     role: 'Directrice RH — Agence MedCom',
@@ -184,7 +171,6 @@
     quote:
       'Les nocturnes sont incroyables : lumières, musique et missions en mode infiltration. On reviendra avec tout le club.',
     name: 'Sonia L.',
-=======
       'Une équipe au top ! Nous avons organisé un team building pour 35 personnes, tout était millimétré : brief, matériel, scénarios personnalisés… On revient l’année prochaine.',
     name: 'Élodie R.',
     role: 'Responsable RH — TechWave',
@@ -199,14 +185,12 @@
     quote:
       'Des sensations incroyables ! Les scénarios sont variés et l’équipe nous laisse personnaliser les parties selon nos envies. Mention spéciale pour les nocturnes.',
     name: 'Maëva G.',
->>>>>>> 9457fc38
     role: 'Capitaine d’équipe amateur',
   },
 ];
 
 const faqs = [
   {
-<<<<<<< HEAD
     question: 'Quel est le nombre minimum de joueurs ?',
     answer:
       'Nous accueillons les groupes à partir de 4 joueurs. Pour privatiser un terrain, comptez 8 joueurs minimum ou un forfait spécifique.',
@@ -225,7 +209,6 @@
     question: 'Y a-t-il des espaces pour se restaurer ?',
     answer:
       'Un espace chill ombragé avec boissons fraîches est inclus. Sur demande, nous pouvons réserver un traiteur partenaire ou mettre à disposition un espace barbecue.',
-=======
     question: 'Peut-on jouer si l’on n’a jamais fait de paintball ?',
     answer:
       'Bien sûr ! Chaque session débute par un briefing sécurité complet et des premiers scénarios d’échauffement adaptés aux débutants. Nos animateurs restent présents sur le terrain pour accompagner le groupe.',
@@ -244,7 +227,6 @@
     question: 'Y a-t-il un minimum de participants ?',
     answer:
       'Les sessions privées sont possibles dès 8 joueurs. Nous pouvons vous intégrer à un autre groupe pour les petits effectifs, contactez-nous pour connaître les disponibilités.',
->>>>>>> 9457fc38
   },
 ];
 
@@ -253,18 +235,14 @@
     <div className="page">
       <header className="navbar">
         <div className="navbar__inner">
-<<<<<<< HEAD
           <span className="navbar__brand">Paintball Méditerranée</span>
-=======
           <span className="navbar__brand">PaintballTop</span>
->>>>>>> 9457fc38
           <nav aria-label="Navigation principale">
             <ul className="navbar__links">
               <li>
                 <a href="#experience">Expérience</a>
               </li>
               <li>
-<<<<<<< HEAD
                 <a href="#tarifs">Forfaits</a>
               </li>
               <li>
@@ -275,7 +253,6 @@
               </li>
               <li>
                 <a href="#plan">Accès</a>
-=======
                 <a href="#tarifs">Tarifs</a>
               </li>
               <li>
@@ -286,7 +263,6 @@
               </li>
               <li>
                 <a href="#faq">FAQ</a>
->>>>>>> 9457fc38
               </li>
               <li>
                 <a href="#contact">Contact</a>
@@ -303,7 +279,6 @@
         <section className="hero" id="accueil">
           <div className="hero__inner">
             <div className="hero__content">
-<<<<<<< HEAD
               <span className="hero__eyebrow">Route des Pins — Marseille</span>
               <h1 className="hero__title">Terrain paintball & gellyball nouvelle génération</h1>
               <p className="hero__description">
@@ -323,7 +298,6 @@
               {highlights.map((item) => (
                 <div key={item.label} className="highlight">
                   <strong style={{ fontSize: '1.35rem' }}>{item.value}</strong>
-=======
               <span className="hero__eyebrow">Paintball en Méditerranée</span>
               <h1 className="hero__title">
                 L’expérience paintball premium pour vos équipes et vos amis
@@ -345,7 +319,6 @@
               {highlights.map((item) => (
                 <div key={item.label} className="highlight">
                   <strong style={{ fontSize: '1.4rem' }}>{item.value}</strong>
->>>>>>> 9457fc38
                   <p style={{ margin: '0.35rem 0 0', color: 'var(--muted)' }}>{item.label}</p>
                 </div>
               ))}
@@ -356,19 +329,16 @@
         <section className="section" id="experience">
           <div className="section__inner">
             <div className="section__header">
-<<<<<<< HEAD
               <span className="section__eyebrow">Immersion garantie</span>
               <h2 className="section__title">Une équipe dédiée à vos missions outdoor</h2>
               <p className="section__description">
                 Du briefing sécurité jusqu’au retour au calme, nos arbitres passionnés orchestrent des scénarios adaptés à votre groupe.
                 Nous fournissons l’équipement complet, un espace chill ombragé et des options à la carte pour sublimer votre événement.
-=======
               <span className="section__eyebrow">Immersion totale</span>
               <h2 className="section__title">Un terrain pensé pour l’adrénaline et la cohésion</h2>
               <p className="section__description">
                 Que vous organisiez un anniversaire, un EVG/EVJF ou un séminaire, nos infrastructures et notre staff s’occupent de tout :
                 briefing sécurité, équipement complet, scénarios adaptés et suivi personnalisé.
->>>>>>> 9457fc38
               </p>
             </div>
             <div className="grid features-grid">
@@ -386,19 +356,16 @@
         <section className="section" id="tarifs">
           <div className="section__inner">
             <div className="section__header">
-<<<<<<< HEAD
               <span className="section__eyebrow">Forfaits 2 h</span>
               <h2 className="section__title">Choisissez votre scénario</h2>
               <p className="section__description">
                 Toutes nos formules incluent le briefing tactique, l’arbitrage professionnel et l’accès à nos 5 terrains thématiques.
                 Les billes supplémentaires et options peuvent être ajoutées à tout moment.
-=======
               <span className="section__eyebrow">Formules</span>
               <h2 className="section__title">Des packs flexibles pour chaque type de groupe</h2>
               <p className="section__description">
                 Sélectionnez la formule qui correspond à votre événement. Toutes incluent l’encadrement, l’équipement complet et
                 un quota de billes. Options supplémentaires disponibles sur simple demande.
->>>>>>> 9457fc38
               </p>
             </div>
             <div className="grid pricing-grid">
@@ -413,11 +380,8 @@
                     ))}
                   </ul>
                   <a className="button-primary" href="#reservation">
-<<<<<<< HEAD
                     Demander ce forfait
-=======
                     Réserver cette formule
->>>>>>> 9457fc38
                   </a>
                 </article>
               ))}
@@ -425,7 +389,6 @@
           </div>
         </section>
 
-<<<<<<< HEAD
         <section className="section" id="options">
           <div className="section__inner">
             <div className="section__header">
@@ -469,7 +432,6 @@
               <h2 className="section__title">Des sessions adaptées à votre rythme</h2>
               <p className="section__description">
                 Nous ouvrons le terrain 7j/7 sur réservation. Les créneaux ci-dessous sont les plus demandés ; contactez-nous pour une privatisation sur-mesure.
-=======
         <section className="section" id="disponibilites">
           <div className="section__inner">
             <div className="section__header">
@@ -478,7 +440,6 @@
               <p className="section__description">
                 Nos sessions se remplissent rapidement les week-ends. Consultez les créneaux ci-dessous et contactez-nous pour
                 verrouiller votre réservation. Un conseiller vous guidera dans les 24h.
->>>>>>> 9457fc38
               </p>
             </div>
             <div className="schedule" aria-label="Créneaux disponibles">
@@ -492,7 +453,6 @@
                 ))}
               </div>
               <p style={{ margin: 0, color: 'var(--muted)' }}>
-<<<<<<< HEAD
                 Agenda mis à jour quotidiennement. Prévenez-nous dès que possible pour les nocturnes et les groupes de plus de 20 joueurs.
               </p>
             </div>
@@ -521,7 +481,6 @@
                 </a>
                 <a className="button-secondary" href="https://waze.com/ul?ll=43.36,5.347&navigate=yes" target="_blank" rel="noopener noreferrer">
                   Itinéraire Waze
-=======
                 Agenda mis à jour quotidiennement. Privatisations possibles en dehors de ces créneaux sur simple demande.
               </p>
             </div>
@@ -541,7 +500,6 @@
                 </a>
                 <a className="button-secondary" href="tel:+33400000000">
                   Nous appeler directement
->>>>>>> 9457fc38
                 </a>
               </div>
             </div>
@@ -551,13 +509,10 @@
         <section className="section" id="temoignages">
           <div className="section__inner">
             <div className="section__header">
-<<<<<<< HEAD
               <span className="section__eyebrow">Avis</span>
               <h2 className="section__title">Ils recommandent Paintball Méditerranée</h2>
-=======
               <span className="section__eyebrow">Ils témoignent</span>
               <h2 className="section__title">Des joueurs conquis par l’expérience PaintballTop</h2>
->>>>>>> 9457fc38
             </div>
             <div className="grid testimonials">
               {testimonials.map((testimonial) => (
@@ -593,25 +548,21 @@
         <section className="section" id="contact">
           <div className="section__inner">
             <div className="section__header">
-<<<<<<< HEAD
               <span className="section__eyebrow">Contact</span>
               <h2 className="section__title">Coordonnées & infos pratiques</h2>
               <p className="section__description">
                 Notre équipe est joignable 7j/7 pour préparer votre événement, privatiser un créneau ou organiser un devis sur-mesure.
-=======
               <span className="section__eyebrow">Nous rencontrer</span>
               <h2 className="section__title">Contact & accès</h2>
               <p className="section__description">
                 Notre terrain est situé à 20 minutes de Montpellier, facilement accessible par l’A709. Parking gratuit, vestiaires et
                 douches disponibles sur place.
->>>>>>> 9457fc38
               </p>
             </div>
             <div className="contact-grid">
               <div className="contact-card">
                 <h3>Coordonnées</h3>
                 <address>
-<<<<<<< HEAD
                   <span>Paintball Méditerranée</span>
                   <span>Route des Pins — Domaine Chez Paulette</span>
                   <span>13000 Marseille</span>
@@ -632,7 +583,6 @@
                 <p style={{ margin: 0, color: 'var(--muted)', lineHeight: 1.8 }}>
                   Après confirmation, un lien d’acompte sécurisé vous est transmis. Le solde est à régler sur place par carte ou espèces.
                   Besoin d’un devis entreprise ? Envoyez-nous vos contraintes (nombre de joueurs, durée, traiteur) pour une réponse sous 24h.
-=======
                   <span>PaintballTop</span>
                   <span>Chemin des Arènes</span>
                   <span>34920 Le Crès</span>
@@ -653,7 +603,6 @@
                 <p style={{ margin: 0, color: 'var(--muted)', lineHeight: 1.8 }}>
                   Prévoyez une tenue confortable, des chaussures fermées et une bouteille d’eau. Des vestiaires sont à votre disposition
                   pour vous changer avant et après la session.
->>>>>>> 9457fc38
                 </p>
               </div>
             </div>
@@ -664,14 +613,12 @@
       <footer className="footer">
         <div className="footer__inner">
           <p>
-<<<<<<< HEAD
             © {new Date().getFullYear()} Paintball Méditerranée. Tous droits réservés — Siret fictif 000 000 000 00000 — activités de loisirs sportifs.
           </p>
           <div className="footer__links">
             <a href="#faq">Questions fréquentes</a>
             <a href="mailto:contact@paintball-med.com">Nous écrire</a>
             <a href="#reservation">Réserver</a>
-=======
             © {new Date().getFullYear()} PaintballTop. Tous droits réservés. Siret fictif 000 000 000 00000 — activités de loisirs
             sportifs encadrés.
           </p>
@@ -679,7 +626,6 @@
             <a href="#faq">Questions fréquentes</a>
             <a href="mailto:contact@paintballtop.fr">Nous écrire</a>
             <a href="#tarifs">Nos formules</a>
->>>>>>> 9457fc38
           </div>
         </div>
       </footer>
